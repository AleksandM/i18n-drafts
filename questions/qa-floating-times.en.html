--- conflicted
+++ resolved
@@ -15,21 +15,12 @@
 f.modifiers = '' // people making substantive changes, and their affiliation
 f.searchString = 'qa-floating-times' // blog search string - usually the filename without extensions
 f.firstPubDate = '2016-04-08' // date of the first publication of the document (after review)
-<<<<<<< HEAD
-f.lastSubstUpdate = { date:'2017-06-05', time:'21:18'}  // date and time of latest substantive changes to this document
+f.lastSubstUpdate = { date:'2021-06-03', time:'21:18'}  // date and time of latest substantive changes to this document
 f.status = 'review'  // should be one of draft, review, published, notreviewed or obsolete
 f.path = '../' // what you need to prepend to a URL to get to the /International directory 
 
 // AUTHORS AND TRANSLATORS should fill in these assignments:
-f.thisVersion = { date:'2017-06-15', time:'14:18'} // date and time of latest edits to this document/translation
-=======
-f.lastSubstUpdate = { date:'2021-06-03', time:'21:18'}  // date and time of latest substantive changes to this document
-f.status = 'draft'  // should be one of draft, review, published, notreviewed or obsolete
-f.path = '../' // what you need to prepend to a URL to get to the /International directory 
-
-// AUTHORS AND TRANSLATORS should fill in these assignments:
 f.thisVersion = { date:'2021-06-03', time:'21:18'} // date and time of latest edits to this document/translation
->>>>>>> 3f8d4aa2
 f.contributors = '' // people providing useful contributions or feedback during review or at other times
 // also make sure that the lang attribute on the html tag is correct!
 f.sources = '' // describes sources of information
